// Direction type definition
export type Direction = 'down' | 'left' | 'right' | 'up';

// Base interface for character configuration
export interface CharacterConfiguration {
  key: string;
  frameWidth: number;
  frameHeight: number;
  scale?: number;
  type: 'spritesheet' | 'animation_sheets';
  // For spritesheet type (like RPG characters)
  spritesheetConfig?: {
    path: string;
    directions: Record<Direction, number>;
    framesPerCharacter: number;
    characterIndex: number;
  };
  // For animation sheets type (like knight)
  animationConfig?: {
<<<<<<< HEAD
    animations: Record<string, {
      key: string;
      path: string;
      frames: number;
      frameRate: number;
      repeat: boolean;
    }>;
  };
}

// Character definitions using the new configuration system
export const CharacterDefinitions: Record<string, CharacterConfiguration> = {
  warrior: {
    key: 'warrior',
    frameWidth: 32,
    frameHeight: 32,
    scale: 1,
    type: 'spritesheet',
    spritesheetConfig: {
      path: '/sprites/RPGCharacterSprites32x32.png',
      directions: { down: 0, left: 1, right: 2, up: 3 },
      framesPerCharacter: 4,
      characterIndex: 0,
    },
  },
  mage: {
    key: 'mage',
    frameWidth: 32,
    frameHeight: 32,
    scale: 1,
    type: 'spritesheet',
    spritesheetConfig: {
      path: '/sprites/RPGCharacterSprites32x32.png',
      directions: { down: 0, left: 1, right: 2, up: 3 },
      framesPerCharacter: 4,
      characterIndex: 1,
    },
  },
  archer: {
    key: 'archer',
    frameWidth: 32,
    frameHeight: 32,
    scale: 1,
    type: 'spritesheet',
    spritesheetConfig: {
      path: '/sprites/RPGCharacterSprites32x32.png',
      directions: { down: 0, left: 1, right: 2, up: 3 },
      framesPerCharacter: 4,
      characterIndex: 2,
    },
  },
  rogue: {
    key: 'rogue',
    frameWidth: 32,
    frameHeight: 32,
    scale: 1,
    type: 'spritesheet',
    spritesheetConfig: {
      path: '/sprites/RPGCharacterSprites32x32.png',
      directions: { down: 0, left: 1, right: 2, up: 3 },
      framesPerCharacter: 4,
      characterIndex: 3,
    },
  },
  paladin: {
    key: 'paladin',
    frameWidth: 32,
    frameHeight: 32,
    scale: 1,
    type: 'spritesheet',
    spritesheetConfig: {
      path: '/sprites/RPGCharacterSprites32x32.png',
      directions: { down: 0, left: 1, right: 2, up: 3 },
      framesPerCharacter: 4,
      characterIndex: 4,
    },
  },
  priest: {
    key: 'priest',
    frameWidth: 32,
    frameHeight: 32,
    scale: 1,
    type: 'spritesheet',
    spritesheetConfig: {
      path: '/sprites/RPGCharacterSprites32x32.png',
      directions: { down: 0, left: 1, right: 2, up: 3 },
      framesPerCharacter: 4,
      characterIndex: 5,
    },
  },
  necromancer: {
    key: 'necromancer',
    frameWidth: 32,
    frameHeight: 32,
    scale: 1,
    type: 'spritesheet',
    spritesheetConfig: {
      path: '/sprites/RPGCharacterSprites32x32.png',
      directions: { down: 0, left: 1, right: 2, up: 3 },
      framesPerCharacter: 4,
      characterIndex: 6,
    },
  },
  berserker: {
    key: 'berserker',
    frameWidth: 32,
    frameHeight: 32,
    scale: 1,
    type: 'spritesheet',
    spritesheetConfig: {
      path: '/sprites/RPGCharacterSprites32x32.png',
      directions: { down: 0, left: 1, right: 2, up: 3 },
      framesPerCharacter: 4,
      characterIndex: 7,
    },
  },
  knight: {
    key: 'knight',
    frameWidth: 120,
    frameHeight: 80,
    scale: 0.4,
    type: 'animation_sheets',
    animationConfig: {
      animations: {
        idle: {
          key: 'knight_idle',
          path: '/sprites/FreeKnight_v1/Colour1/Outline/120x80_PNGSheets/_Idle.png',
          frames: 10,
          frameRate: 8,
          repeat: true,
        },
        walk: {
          key: 'knight_run',
          path: '/sprites/FreeKnight_v1/Colour1/Outline/120x80_PNGSheets/_Run.png',
          frames: 10,
          frameRate: 12,
          repeat: true,
        },
        run: {
          key: 'knight_run',
          path: '/sprites/FreeKnight_v1/Colour1/Outline/120x80_PNGSheets/_Run.png',
          frames: 10,
          frameRate: 16,
          repeat: true,
        },
      },
    },
  },
};

// Legacy config for backward compatibility
export const CharacterConfig = {
  player: {
    key: 'player_characters',
    path: '/sprites/RPGCharacterSprites32x32.png',
    frameWidth: 32,
    frameHeight: 32,
    directions: {
      down: 0,
      left: 1,
      right: 2,
      up: 3,
    },
    framesPerCharacter: 4,
    characters: {
      warrior: 0,
      mage: 1,
      archer: 2,
      rogue: 3,
      paladin: 4,
      priest: 5,
      necromancer: 6,
      berserker: 7,
      knight: 8, // For backward compatibility
=======
    defaultState?: string; // Default animation state for this character
    animations: Record<string, {
      key: string;
      path: string;
      atlasPath?: string; // Optional: path to atlas JSON file for Texture Packer exports
      frames: number;
      frameRate: number;
      repeat: boolean;
      frameNames?: string[]; // Optional: specific frame names for atlas animations
    }>;
  };
  // For idle directional atlas
  idleAtlas?: {
    key: string;
    path: string;
    atlasPath: string;
    frameMap: Record<Direction, string>; // Maps directions to frame names
  };
  // For characters with directional rotation frames
  rotationFrames?: Record<Direction, number>;
}

// Animation preset type with optional rotation frames
interface AnimationPreset {
  frameWidth: number;
  frameHeight: number;
  scale: number;
  basePath: string;
  animations: Record<string, { frames: number; frameRate: number; file: string; atlasFile?: string }>;
  idleAtlas?: {
    file: string;
    atlasFile: string;
    frameMap: Record<Direction, string>;
  };
  rotationFrames?: Record<Direction, number>;
}

// Animation preset configurations for DRY principle
const ANIMATION_PRESETS: Record<string, AnimationPreset> = {
  cowboy: {
    frameWidth: 128,
    frameHeight: 128,
    scale: 0.5,
    basePath: '/sprites/Cowboy',
    animations: {
      walk: { frames: 11, frameRate: 12, file: '_walk/walk.png', atlasFile: '_walk/walk.json' }, // New atlas-based walk cycle
      run: { frames: 11, frameRate: 16, file: '_walk/walk.png', atlasFile: '_walk/walk.json' }, // Same atlas, faster rate
      stomp: { frames: 10, frameRate: 10, file: '_stomp/stomp.png', atlasFile: '_stomp/stomp.json' }, // Error state stomp animation
      // Rotation sprite sheet for directional facing (5 frames: left, left-front, front, right-front, right)
      rotate: { frames: 5, frameRate: 1, file: '_rotate/rotate.png', atlasFile: '_rotate/rotate.json' }, // New atlas-based rotation frames
    },
    // Idle directional atlas
    idleAtlas: {
      file: '_idle/idle.png',
      atlasFile: '_idle/idle.json',
      frameMap: {
        left: 'West_idle.png',
        right: 'East_idle.png',
        up: 'North_idle.png',
        down: 'South_idle.png'
      }
    },
    // Add directional frame mapping for rotation sprite (0-indexed)
    rotationFrames: {
      right: 0,     // Frame 0: Untitled_Artwork-1.png - facing right
      down: 2,      // Frame 2: Untitled_Artwork-3.png - facing down
      left: 4,      // Frame 4: Untitled_Artwork-5.png - facing left
      up: 2,        // Frame 2: Untitled_Artwork-3.png - facing down (no back view, use front)
>>>>>>> ebe3ce00
    },
  },
  knight: {
    key: 'knight_character',
    path: '/sprites/FreeKnight_v1/Colour1/Outline/120x80_PNGSheets/_Idle.png',
    frameWidth: 120,
    frameHeight: 80,
    directions: {
      down: 0,
      left: 1,
      right: 2,
      up: 3,
    },
    framesPerCharacter: 10,
  },
} as const;

<<<<<<< HEAD
export type CharacterType = keyof typeof CharacterDefinitions;

// Animation state type for characters that support animations
export type AnimationState = 'idle' | 'walk' | 'run';
=======
// Helper function to create animation configuration from presets
function createAnimationConfig(preset: keyof typeof ANIMATION_PRESETS): CharacterConfiguration['animationConfig'] {
  const config = ANIMATION_PRESETS[preset];
  return {
    defaultState: 'idle', // Explicitly set the default animation state
    animations: Object.entries(config.animations).reduce((acc, [state, anim]) => {
      acc[state] = {
        key: `${preset}_${state}`,
        path: `${config.basePath}/${anim.file}`,
        atlasPath: anim.atlasFile ? `${config.basePath}/${anim.atlasFile}` : undefined,
        frames: anim.frames,
        frameRate: anim.frameRate,
        repeat: true,
      };
      return acc;
    }, {} as Record<string, any>),
  };
}

// Helper function to create character configuration from presets
function createCharacterConfig(name: string, preset: keyof typeof ANIMATION_PRESETS): CharacterConfiguration {
  const config = ANIMATION_PRESETS[preset];
  return {
    key: name,
    frameWidth: config.frameWidth,
    frameHeight: config.frameHeight,
    scale: config.scale,
    type: 'animation_sheets',
    animationConfig: createAnimationConfig(preset),
    idleAtlas: config.idleAtlas ? {
      key: `${preset}_idle`,
      path: `${config.basePath}/${config.idleAtlas.file}`,
      atlasPath: `${config.basePath}/${config.idleAtlas.atlasFile}`,
      frameMap: config.idleAtlas.frameMap
    } : undefined,
    rotationFrames: config.rotationFrames,
  };
}

// Character definitions using the new configuration system
export const CharacterDefinitions: Record<string, CharacterConfiguration> = {
  cowboy: createCharacterConfig('cowboy', 'cowboy'),
};


export type CharacterType = keyof typeof CharacterDefinitions;

// Animation state type for characters that support animations
export type AnimationState = 'idle' | 'walk' | 'run' | 'stomp';
>>>>>>> ebe3ce00

// Helper function to get character configuration
export function getCharacterConfig(character: CharacterType): CharacterConfiguration {
  return CharacterDefinitions[character];
}

// Helper function to check if character supports animations
export function hasAnimations(character: CharacterType): boolean {
  return getCharacterConfig(character).type === 'animation_sheets';
<<<<<<< HEAD
=======
}

// Helper function to get all animation states for a character
export function getAnimationStates(character: CharacterType): string[] {
  const config = getCharacterConfig(character);
  if (config.type === 'animation_sheets' && config.animationConfig) {
    return Object.keys(config.animationConfig.animations);
  }
  return [];
}

// Helper function to get animation key for a character and state
export function getAnimationKey(character: CharacterType, state: AnimationState): string {
  const config = getCharacterConfig(character);
  if (config.type === 'animation_sheets' && config.animationConfig) {
    const animation = config.animationConfig.animations[state];
    return animation ? animation.key : `${character}_idle`;
  }
  return `${character}_idle`;
}

// Helper function to get directional frame for characters with rotation sprites
export function getDirectionalFrame(character: CharacterType, direction: Direction): number | null {
  const config = getCharacterConfig(character);
  if (config.rotationFrames) {
    return config.rotationFrames[direction] ?? null;
  }
  return null;
}

// Helper function to check if character has directional rotation frames
export function hasRotationFrames(character: CharacterType): boolean {
  const config = getCharacterConfig(character);
  return config.rotationFrames !== undefined;
}

// Helper function to get rotation animation key for character
export function getRotationAnimationKey(character: CharacterType): string {
  return `${character}_rotate`;
}

// Helper function to add new character easily
export function addCharacter(
  name: string,
  preset: keyof typeof ANIMATION_PRESETS
): CharacterConfiguration {
  return createCharacterConfig(name, preset);
>>>>>>> ebe3ce00
}<|MERGE_RESOLUTION|>--- conflicted
+++ resolved
@@ -17,182 +17,6 @@
   };
   // For animation sheets type (like knight)
   animationConfig?: {
-<<<<<<< HEAD
-    animations: Record<string, {
-      key: string;
-      path: string;
-      frames: number;
-      frameRate: number;
-      repeat: boolean;
-    }>;
-  };
-}
-
-// Character definitions using the new configuration system
-export const CharacterDefinitions: Record<string, CharacterConfiguration> = {
-  warrior: {
-    key: 'warrior',
-    frameWidth: 32,
-    frameHeight: 32,
-    scale: 1,
-    type: 'spritesheet',
-    spritesheetConfig: {
-      path: '/sprites/RPGCharacterSprites32x32.png',
-      directions: { down: 0, left: 1, right: 2, up: 3 },
-      framesPerCharacter: 4,
-      characterIndex: 0,
-    },
-  },
-  mage: {
-    key: 'mage',
-    frameWidth: 32,
-    frameHeight: 32,
-    scale: 1,
-    type: 'spritesheet',
-    spritesheetConfig: {
-      path: '/sprites/RPGCharacterSprites32x32.png',
-      directions: { down: 0, left: 1, right: 2, up: 3 },
-      framesPerCharacter: 4,
-      characterIndex: 1,
-    },
-  },
-  archer: {
-    key: 'archer',
-    frameWidth: 32,
-    frameHeight: 32,
-    scale: 1,
-    type: 'spritesheet',
-    spritesheetConfig: {
-      path: '/sprites/RPGCharacterSprites32x32.png',
-      directions: { down: 0, left: 1, right: 2, up: 3 },
-      framesPerCharacter: 4,
-      characterIndex: 2,
-    },
-  },
-  rogue: {
-    key: 'rogue',
-    frameWidth: 32,
-    frameHeight: 32,
-    scale: 1,
-    type: 'spritesheet',
-    spritesheetConfig: {
-      path: '/sprites/RPGCharacterSprites32x32.png',
-      directions: { down: 0, left: 1, right: 2, up: 3 },
-      framesPerCharacter: 4,
-      characterIndex: 3,
-    },
-  },
-  paladin: {
-    key: 'paladin',
-    frameWidth: 32,
-    frameHeight: 32,
-    scale: 1,
-    type: 'spritesheet',
-    spritesheetConfig: {
-      path: '/sprites/RPGCharacterSprites32x32.png',
-      directions: { down: 0, left: 1, right: 2, up: 3 },
-      framesPerCharacter: 4,
-      characterIndex: 4,
-    },
-  },
-  priest: {
-    key: 'priest',
-    frameWidth: 32,
-    frameHeight: 32,
-    scale: 1,
-    type: 'spritesheet',
-    spritesheetConfig: {
-      path: '/sprites/RPGCharacterSprites32x32.png',
-      directions: { down: 0, left: 1, right: 2, up: 3 },
-      framesPerCharacter: 4,
-      characterIndex: 5,
-    },
-  },
-  necromancer: {
-    key: 'necromancer',
-    frameWidth: 32,
-    frameHeight: 32,
-    scale: 1,
-    type: 'spritesheet',
-    spritesheetConfig: {
-      path: '/sprites/RPGCharacterSprites32x32.png',
-      directions: { down: 0, left: 1, right: 2, up: 3 },
-      framesPerCharacter: 4,
-      characterIndex: 6,
-    },
-  },
-  berserker: {
-    key: 'berserker',
-    frameWidth: 32,
-    frameHeight: 32,
-    scale: 1,
-    type: 'spritesheet',
-    spritesheetConfig: {
-      path: '/sprites/RPGCharacterSprites32x32.png',
-      directions: { down: 0, left: 1, right: 2, up: 3 },
-      framesPerCharacter: 4,
-      characterIndex: 7,
-    },
-  },
-  knight: {
-    key: 'knight',
-    frameWidth: 120,
-    frameHeight: 80,
-    scale: 0.4,
-    type: 'animation_sheets',
-    animationConfig: {
-      animations: {
-        idle: {
-          key: 'knight_idle',
-          path: '/sprites/FreeKnight_v1/Colour1/Outline/120x80_PNGSheets/_Idle.png',
-          frames: 10,
-          frameRate: 8,
-          repeat: true,
-        },
-        walk: {
-          key: 'knight_run',
-          path: '/sprites/FreeKnight_v1/Colour1/Outline/120x80_PNGSheets/_Run.png',
-          frames: 10,
-          frameRate: 12,
-          repeat: true,
-        },
-        run: {
-          key: 'knight_run',
-          path: '/sprites/FreeKnight_v1/Colour1/Outline/120x80_PNGSheets/_Run.png',
-          frames: 10,
-          frameRate: 16,
-          repeat: true,
-        },
-      },
-    },
-  },
-};
-
-// Legacy config for backward compatibility
-export const CharacterConfig = {
-  player: {
-    key: 'player_characters',
-    path: '/sprites/RPGCharacterSprites32x32.png',
-    frameWidth: 32,
-    frameHeight: 32,
-    directions: {
-      down: 0,
-      left: 1,
-      right: 2,
-      up: 3,
-    },
-    framesPerCharacter: 4,
-    characters: {
-      warrior: 0,
-      mage: 1,
-      archer: 2,
-      rogue: 3,
-      paladin: 4,
-      priest: 5,
-      necromancer: 6,
-      berserker: 7,
-      knight: 8, // For backward compatibility
-=======
     defaultState?: string; // Default animation state for this character
     animations: Record<string, {
       key: string;
@@ -261,7 +85,6 @@
       down: 2,      // Frame 2: Untitled_Artwork-3.png - facing down
       left: 4,      // Frame 4: Untitled_Artwork-5.png - facing left
       up: 2,        // Frame 2: Untitled_Artwork-3.png - facing down (no back view, use front)
->>>>>>> ebe3ce00
     },
   },
   knight: {
@@ -279,12 +102,6 @@
   },
 } as const;
 
-<<<<<<< HEAD
-export type CharacterType = keyof typeof CharacterDefinitions;
-
-// Animation state type for characters that support animations
-export type AnimationState = 'idle' | 'walk' | 'run';
-=======
 // Helper function to create animation configuration from presets
 function createAnimationConfig(preset: keyof typeof ANIMATION_PRESETS): CharacterConfiguration['animationConfig'] {
   const config = ANIMATION_PRESETS[preset];
@@ -334,7 +151,6 @@
 
 // Animation state type for characters that support animations
 export type AnimationState = 'idle' | 'walk' | 'run' | 'stomp';
->>>>>>> ebe3ce00
 
 // Helper function to get character configuration
 export function getCharacterConfig(character: CharacterType): CharacterConfiguration {
@@ -344,8 +160,6 @@
 // Helper function to check if character supports animations
 export function hasAnimations(character: CharacterType): boolean {
   return getCharacterConfig(character).type === 'animation_sheets';
-<<<<<<< HEAD
-=======
 }
 
 // Helper function to get all animation states for a character
@@ -393,5 +207,4 @@
   preset: keyof typeof ANIMATION_PRESETS
 ): CharacterConfiguration {
   return createCharacterConfig(name, preset);
->>>>>>> ebe3ce00
 }