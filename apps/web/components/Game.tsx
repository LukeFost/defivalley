'use client';

import { useEffect, useRef, useState } from 'react';
import * as Phaser from 'phaser';
import { Client, Room } from 'colyseus.js';
import { Player, PlayerInfo } from '../lib/Player';
import { CharacterConfig, CharacterType } from '../lib/character.config';
import { TilesetConfig, TilemapUtils } from '../lib/tilemap.config';
import { TilemapEditor } from '../lib/tilemap.editor';

interface GameState {
  players: Map<string, {
    id: string;
    name: string;
    x: number;
    y: number;
    connected: boolean;
  }>;
  serverTime: number;
  gameStatus: string;
}

interface ChatMessage {
  playerId: string;
  name: string;
  message: string;
  timestamp: number;
}

class MainScene extends Phaser.Scene {
  private client!: Client;
  private room!: Room<GameState>;
  private players: Map<string, Player> = new Map();
  private currentPlayer!: Player;
  private cursors!: Phaser.Types.Input.Keyboard.CursorKeys;
  private wasd!: { [key: string]: Phaser.Input.Keyboard.Key };
  private sessionId!: string;
  private chatCallback?: (message: ChatMessage) => void;
  private lastDirection: string = 'down'; // Track player direction for sprite animation
  private cliffTiles: Phaser.GameObjects.Image[] = []; // Store cliff tiles for collision detection
  private terrainLayout: string[][] = []; // Store terrain layout for collision detection
  private debugMode: boolean = false; // Toggle for debug visualization

  constructor() {
    super({ key: 'MainScene' });
  }

  init(data: { chatCallback?: (message: ChatMessage) => void }) {
    this.chatCallback = data.chatCallback;
  }

  preload() {
    // Load the character sprite sheet
    this.load.spritesheet(CharacterConfig.player.key, CharacterConfig.player.path, {
      frameWidth: CharacterConfig.player.frameWidth,
      frameHeight: CharacterConfig.player.frameHeight
    });
    
    // Load the tileset for world decoration
    this.load.image('cliffs_grass_tileset', '/tilesets/LPC_cliffs_grass.png');
  }

  async create() {
    // Create a beautiful farming world background
    this.createFarmingWorld();
    
    // Add elegant UI overlay
    this.createUI();

    // Create animations for different characters
    this.createCharacterAnimations();

    // Setup development tools
    this.setupDevTools();

    // Set up input
    this.cursors = this.input.keyboard!.createCursorKeys();
    this.wasd = this.input.keyboard!.addKeys('W,S,A,D') as { [key: string]: Phaser.Input.Keyboard.Key };

    // Connect to Colyseus after scene is fully ready
    this.time.delayedCall(100, () => {
      this.connectToServer();
    });
  }

  createCharacterAnimations() {
    // Character sprite sheet is now loaded directly as a spritesheet
    console.log('Character sprite sheet loaded with transparent background');
  }


  // Safe localStorage access for SSR
  private static safeLocalStorage = {
    getItem: (key: string): string | null => {
      if (typeof window === 'undefined') return null;
      return localStorage.getItem(key);
    },
    setItem: (key: string, value: string): void => {
      if (typeof window === 'undefined') return;
      localStorage.setItem(key, value);
    },
    removeItem: (key: string): void => {
      if (typeof window === 'undefined') return;
      localStorage.removeItem(key);
    }
  };

  // Utility function to reset a player's character selection
  static resetPlayerCharacter(playerAddress: string) {
    const storageKey = `defi-valley-character-${playerAddress}`;
    MainScene.safeLocalStorage.removeItem(storageKey);
    console.log(`🔄 Reset character selection for player ${playerAddress}`);
  }

  // Add this to window for easy console access during development
  setupDevTools() {
    if (typeof window !== 'undefined') {
      (window as any).resetMyCharacter = () => {
        // Get current player address from the scene
        const currentPlayer = this.currentPlayer;
        if (currentPlayer) {
          const playerAddress = 'current-player'; // This would be replaced with actual address
          MainScene.resetPlayerCharacter(playerAddress);
          console.log('🎮 Character reset! Reload the page to get a new character.');
        }
      };
      
      (window as any).toggleDebugMode = () => {
        this.debugMode = !this.debugMode;
        console.log(`🔧 Debug mode: ${this.debugMode ? 'ON' : 'OFF'}`);
        this.renderDebugOverlay();
      };
      
      (window as any).printTerrainLayout = () => {
        console.log('🗺️ Terrain Layout:');
        console.table(this.terrainLayout);
      };
      
      (window as any).editTile = (x: number, y: number, tileType: string) => {
        const result = TilemapEditor.editTile(this.terrainLayout, x, y, tileType);
        if (result.success) {
          console.log(`✅ Tile at (${x}, ${y}) changed from ${result.oldTileType} to ${tileType}`);
          this.refreshTerrain();
        } else {
          console.error(`❌ Failed to edit tile: ${result.error}`);
        }
      };
      
      (window as any).createIsland = (x: number, y: number, radius: number = 2) => {
        const result = TilemapEditor.createIsland(
          this.terrainLayout, x, y, radius, 'cliff_corner', 'cliff_grass_transition'
        );
        if (result.success) {
          console.log(`🏝️ Created island at (${x}, ${y}) with radius ${radius}, changed ${result.tilesChanged} tiles`);
          this.refreshTerrain();
        } else {
          console.error(`❌ Failed to create island: ${result.error}`);
        }
      };
      
      (window as any).validateTerrain = () => {
        const validation = TilemapEditor.validateTerrain(this.terrainLayout);
        console.log('🔍 Terrain Validation:');
        console.log(`Valid: ${validation.isValid}`);
        if (validation.errors.length > 0) {
          console.error('Errors:', validation.errors);
        }
        if (validation.warnings.length > 0) {
          console.warn('Warnings:', validation.warnings);
        }
      };
      
      (window as any).exportTerrain = () => {
        const exported = TilemapEditor.exportTerrain(this.terrainLayout);
        console.log('📤 Exported terrain:');
        console.log(exported);
        // Copy to clipboard if available
        if (navigator.clipboard) {
          navigator.clipboard.writeText(exported);
          console.log('✅ Copied to clipboard!');
        }
      };
      
      console.log('🛠️ Dev tools available:');
      console.log('  - resetMyCharacter(): Reset character selection');
      console.log('  - toggleDebugMode(): Show/hide terrain debug overlay');
      console.log('  - printTerrainLayout(): Print terrain layout to console');
      console.log('  - editTile(x, y, tileType): Edit a single tile');
      console.log('  - createIsland(x, y, radius): Create cliff island');
      console.log('  - validateTerrain(): Check terrain for issues');
      console.log('  - exportTerrain(): Export terrain to JSON');
    }
  }
  
  renderDebugOverlay() {
    // Remove existing debug graphics
    const existingDebug = this.children.getByName('debug-overlay');
    if (existingDebug) {
      existingDebug.destroy();
    }
    
    if (!this.debugMode) return;
    
    // Create debug graphics
    const debugGraphics = this.add.graphics();
    debugGraphics.setName('debug-overlay');
    debugGraphics.setDepth(1000); // Render on top
    
    const tileSize = TilesetConfig.image.tileSize;
    
    // Draw grid and tile information
    for (let y = 0; y < this.terrainLayout.length; y++) {
      for (let x = 0; x < this.terrainLayout[y].length; x++) {
        const worldPos = TilemapUtils.tileToWorld(x, y, tileSize);
        const tileType = this.terrainLayout[y][x];
        const hasCollision = TilemapUtils.hasCollision(tileType);
        
        // Draw tile border
        debugGraphics.lineStyle(1, hasCollision ? 0xff0000 : 0x00ff00, 0.5);
        debugGraphics.strokeRect(
          worldPos.x - tileSize/2, 
          worldPos.y - tileSize/2, 
          tileSize, 
          tileSize
        );
        
        // Color code tiles
        if (hasCollision) {
          debugGraphics.fillStyle(0xff0000, 0.2);
        } else {
          debugGraphics.fillStyle(0x00ff00, 0.1);
        }
        debugGraphics.fillRect(
          worldPos.x - tileSize/2, 
          worldPos.y - tileSize/2, 
          tileSize, 
          tileSize
        );
      }
    }
  }

  refreshTerrain() {
    // Remove existing terrain tiles
    this.children.each((child) => {
      if (child.getData('tileType')) {
        child.destroy();
      }
    });
    
    // Clear cliff tiles array
    this.cliffTiles = [];
    
    // Recreate terrain from updated layout
    const tileSize = TilesetConfig.image.tileSize;
    const mapWidth = this.terrainLayout[0].length;
    const mapHeight = this.terrainLayout.length;
    
    this.createTilesFromLayout(tileSize, mapWidth, mapHeight);
    this.addTerrainDecorations(tileSize, mapWidth, mapHeight);
    
    // Update debug overlay if active
    if (this.debugMode) {
      this.renderDebugOverlay();
    }
    
    console.log('🔄 Terrain refreshed successfully');
  }

  createFarmingWorld() {
    // Create clean, minimal background
    const sky = this.add.rectangle(400, 300, 800, 600, 0x87CEEB);
<<<<<<< HEAD
    const ground = this.add.rectangle(400, 500, 800, 200, 0x8FBC8F, 0.4);
=======
    
    // Create tilemap-based terrain
    this.createTilemapTerrain();
>>>>>>> 5589ac3d
    
    // Add minimal visual structure without clutter
    this.createMinimalStructure();
  }

  createMinimalStructure() {
    // Create a simple grid pattern for visual structure without clutter
    const gridGraphics = this.add.graphics();
    gridGraphics.lineStyle(1, 0x90EE90, 0.2);
    
    // Add subtle grid lines for spatial reference
    for (let i = 0; i < 800; i += 100) {
      gridGraphics.moveTo(i, 0);
      gridGraphics.lineTo(i, 600);
    }
    for (let j = 0; j < 600; j += 100) {
      gridGraphics.moveTo(0, j);
      gridGraphics.lineTo(800, j);
    }
    gridGraphics.strokePath();
  }

<<<<<<< HEAD
  // Method removed - no decorations needed for clean UI
=======
  createTilemapTerrain() {
    // Create a tilemap with natural terrain using the LPC cliffs grass tileset
    const tileSize = TilesetConfig.image.tileSize;
    const mapWidth = Math.ceil(800 / tileSize); // 25 tiles
    const mapHeight = Math.ceil(600 / tileSize); // 19 tiles
    
    // Generate natural terrain layout
    this.terrainLayout = TilemapUtils.generateTerrainLayout(mapWidth, mapHeight);
    
    // Create tiles based on the terrain layout
    this.createTilesFromLayout(tileSize, mapWidth, mapHeight);
    
    // Add decorative elements
    this.addTerrainDecorations(tileSize, mapWidth, mapHeight);
  }

  createTilesFromLayout(tileSize: number, mapWidth: number, mapHeight: number) {
    // Create tiles based on the generated terrain layout
    for (let y = 0; y < mapHeight; y++) {
      for (let x = 0; x < mapWidth; x++) {
        const tileType = this.terrainLayout[y][x];
        const tileConfig = TilesetConfig.tiles[tileType];
        
        if (tileConfig) {
          const worldPos = TilemapUtils.tileToWorld(x, y, tileSize);
          
          const tile = this.add.image(worldPos.x, worldPos.y, 'cliffs_grass_tileset');
          tile.setOrigin(0.5, 0.5);
          tile.setDisplaySize(tileSize, tileSize);
          
          // Apply tile-specific styling
          this.applyTileStyle(tile, tileType);
          
          // Store collision tiles
          if (tileConfig.collision) {
            this.cliffTiles.push(tile);
          }
          
          // Add tile data for debugging
          tile.setData('tileType', tileType);
          tile.setData('tilePos', { x, y });
        }
      }
    }
  }

  applyTileStyle(tile: Phaser.GameObjects.Image, tileType: string) {
    // Apply visual styling based on tile type
    switch (tileType) {
      case 'cliff_top':
        tile.setTint(0x8B4513); // Brown for cliff tops
        tile.setAlpha(0.8);
        break;
      case 'cliff_face':
        tile.setTint(0x654321); // Darker brown for cliff faces
        tile.setAlpha(0.9);
        break;
      case 'cliff_corner':
        tile.setTint(0x5D4037); // Corner cliff coloring
        tile.setAlpha(0.85);
        break;
      case 'cliff_large':
        tile.setTint(0x8B4513); // Brown for large cliff formations
        tile.setAlpha(0.7);
        break;
      case 'grass_full':
        tile.setTint(0x90EE90); // Green for grass
        tile.setAlpha(0.3);
        break;
      case 'grass_sparse':
        tile.setTint(0x228B22); // Darker green for sparse grass
        tile.setAlpha(0.4);
        break;
      case 'cliff_grass_transition':
      case 'grass_cliff_transition':
        tile.setTint(0x6B8E23); // Olive green for transitions
        tile.setAlpha(0.5);
        // Add gentle animation to transition tiles
        this.tweens.add({
          targets: tile,
          alpha: 0.3,
          duration: 3000 + Math.random() * 2000,
          yoyo: true,
          repeat: -1,
          ease: 'Sine.easeInOut'
        });
        break;
      default:
        tile.setTint(0xFFFFFF); // Default white tint
        tile.setAlpha(0.5);
    }
  }

  addTerrainDecorations(tileSize: number, mapWidth: number, mapHeight: number) {
    // Add decorative elements based on terrain layout
    const decorationPositions = [];
    
    // Find suitable positions for decorations
    for (let y = 0; y < mapHeight; y++) {
      for (let x = 0; x < mapWidth; x++) {
        const tileType = this.terrainLayout[y][x];
        
        // Add ladders near cliffs
        if (tileType.includes('cliff') && Math.random() > 0.95) {
          decorationPositions.push({
            x: x * tileSize + tileSize/2,
            y: y * tileSize + tileSize/2,
            type: 'ladder'
          });
        }
        
        // Add rocks on grass areas
        if (tileType.includes('grass') && Math.random() > 0.98) {
          decorationPositions.push({
            x: x * tileSize + tileSize/2,
            y: y * tileSize + tileSize/2,
            type: 'rock'
          });
        }
      }
    }
    
    // Create decoration sprites
    decorationPositions.forEach(({x, y, type}) => {
      if (type === 'ladder') {
        const ladder = this.add.rectangle(x, y, 8, 24, 0x8B4513, 0.8);
        ladder.setStrokeStyle(1, 0x654321, 1);
      } else if (type === 'rock') {
        const rock = this.add.circle(x, y, 4, 0x696969, 0.8);
        rock.setStrokeStyle(1, 0x2F2F2F, 0.6);
      }
    });
  }

  addDecorations() {
    // Add trees around the border, avoiding cliff areas
    const treePositions = [
      [100, 300], [200, 280], [300, 320], [500, 290],
      [600, 310], [700, 285], [150, 450], [650, 460],
      [250, 420], [550, 440], [120, 380], [680, 400]
    ];
    
    treePositions.forEach(([x, y]) => {
      // Check if position conflicts with cliff tiles
      const tileX = Math.floor(x / 32);
      const tileY = Math.floor(y / 32);
      
      // Only place trees in safe grass areas
      if (tileY > 7 && tileX > 2 && tileX < 22) {
        const trunk = this.add.rectangle(x, y + 15, 8, 30, 0x8B4513);
        const leaves = this.add.circle(x, y, 20, 0x228B22, 0.8);
        
        this.tweens.add({
          targets: [trunk, leaves],
          rotation: 0.05,
          duration: 3000 + Math.random() * 2000,
          yoyo: true,
          repeat: -1,
          ease: 'Sine.easeInOut'
        });
      }
    });

    // Add natural pathways between grass areas
    const pathGraphics = this.add.graphics();
    pathGraphics.fillStyle(0xDEB887, 0.4);
    
    // Main horizontal path
    pathGraphics.fillRect(64, 380, 672, 16);
    
    // Vertical connecting paths
    pathGraphics.fillRect(200, 260, 16, 140);
    pathGraphics.fillRect(400, 260, 16, 140);
    pathGraphics.fillRect(600, 260, 16, 140);
    
    // Small decorative elements are now added by addTerrainDecorations()
  }


  // Enhanced collision detection using terrain layout
  checkCliffCollision(x: number, y: number): boolean {
    const playerRadius = 16; // Approximate player collision radius
    const tileSize = TilesetConfig.image.tileSize;
    
    // Convert world coordinates to tile coordinates
    const tilePos = TilemapUtils.worldToTile(x, y, tileSize);
    
    // Check collision in a 3x3 area around the player
    for (let dy = -1; dy <= 1; dy++) {
      for (let dx = -1; dx <= 1; dx++) {
        const checkX = tilePos.x + dx;
        const checkY = tilePos.y + dy;
        
        // Check bounds
        if (checkX >= 0 && checkX < this.terrainLayout[0].length && 
            checkY >= 0 && checkY < this.terrainLayout.length) {
          
          const tileType = this.terrainLayout[checkY][checkX];
          
          // Check if tile has collision
          if (TilemapUtils.hasCollision(tileType)) {
            const tileWorldPos = TilemapUtils.tileToWorld(checkX, checkY, tileSize);
            const tileRadius = tileSize / 2;
            
            // Calculate distance between player and tile center
            const distance = Math.sqrt(
              Math.pow(x - tileWorldPos.x, 2) + Math.pow(y - tileWorldPos.y, 2)
            );
            
            // Check if player would collide with tile
            if (distance < (playerRadius + tileRadius)) {
              return true;
            }
          }
        }
      }
    }
    
    return false;
  }
>>>>>>> 5589ac3d

  createUI() {
    // Create minimal UI with only essential elements
    const uiContainer = this.add.container(0, 0);
    
    // Simple controls info at bottom
    const controlsBg = this.add.rectangle(120, 580, 220, 30, 0x000000, 0.6);
    controlsBg.setStrokeStyle(1, 0x90EE90, 0.3);
    
    const controls = this.add.text(120, 580, '🎮 WASD: Move  💬 Enter: Chat', {
      fontSize: '12px',
      color: '#FFFFFF',
      fontFamily: 'Arial, sans-serif'
    });
    controls.setOrigin(0.5);
  }

  async connectToServer() {
    try {
      // Try to detect the appropriate server URL
      const hostname = window.location.hostname;
      const port = '2567';
      
      // Use localhost for local development, otherwise use the current hostname
      const serverHost = hostname === 'localhost' || hostname === '127.0.0.1' 
        ? 'localhost' 
        : hostname;
      
      const endpoint = `ws://${serverHost}:${port}`;
      console.log('Connecting to:', endpoint);
      
      try {
        this.client = new Client(endpoint);
        this.room = await this.client.joinOrCreate<GameState>('game', {
          name: `Player${Math.floor(Math.random() * 1000)}`
        });
      } catch (connectionError) {
        console.log('Primary connection failed, trying localhost fallback...');
        // Fallback to localhost if the detected hostname fails
        if (serverHost !== 'localhost') {
          const fallbackEndpoint = `ws://localhost:${port}`;
          console.log('Fallback connecting to:', fallbackEndpoint);
          this.client = new Client(fallbackEndpoint);
          this.room = await this.client.joinOrCreate<GameState>('game', {
            name: `Player${Math.floor(Math.random() * 1000)}`
          });
        } else {
          throw connectionError;
        }
      }

      this.sessionId = this.room.sessionId;

      // Listen for state changes
      this.room.onStateChange((state) => {
        console.log('State changed, players:', state.players);
        
        // Make sure scene is initialized before handling players
        if (!this.scene.isActive()) {
          console.log('Scene not ready yet, skipping state update');
          return;
        }
        
        // Handle all players in the current state
        if (state.players) {
          // Clear existing players first
          this.players.forEach((player, sessionId) => {
            if (!state.players.has || !state.players.has(sessionId)) {
              this.removePlayer(sessionId);
            }
          });
          
          // Add or update all current players
          state.players.forEach((player: any, sessionId: string) => {
            if (this.players.has(sessionId)) {
              this.updatePlayer(sessionId, player);
            } else {
              this.addPlayer(sessionId, player);
            }
          });
        }
      });

      // Listen for messages
      this.room.onMessage('welcome', (message) => {
        console.log('Welcome message:', message);
      });

      this.room.onMessage('chat', (message: ChatMessage) => {
        console.log('Chat message:', message);
        if (this.chatCallback) {
          this.chatCallback(message);
        }
      });

      this.room.onMessage('player-joined', (message) => {
        console.log('Player joined:', message);
      });

      this.room.onMessage('player-left', (message) => {
        console.log('Player left:', message);
      });

      console.log('Connected to server!');
    } catch (error) {
      console.error('Failed to connect to server:', error);
    }
  }

  addPlayer(sessionId: string, player: any) {
    try {
      const isCurrentPlayer = sessionId === this.sessionId;
      
      // Check if scene is active and ready
      if (!this.scene.isActive() || !this.add) {
        console.log('Scene not ready for adding player');
        return;
      }
      
      // Don't add if player already exists
      if (this.players.has(sessionId)) {
        console.log('Player already exists:', sessionId);
        return;
      }
      
      // Determine character type - check global selection first, then fall back to player-specific
      let characterType: CharacterType;
      
      if (isCurrentPlayer) {
        // For current player, check global settings first
        const globalCharacterSelection = MainScene.safeLocalStorage.getItem('character-selection') as CharacterType;
        
        if (globalCharacterSelection && CharacterConfig.player.characters[globalCharacterSelection] !== undefined) {
          characterType = globalCharacterSelection;
          console.log(`🎭 Current player using global character selection: ${characterType}`);
        } else {
          // Fall back to player-specific or generate new
          const playerAddress = player.address || sessionId;
          const storageKey = `defi-valley-character-${playerAddress}`;
          const savedCharacter = MainScene.safeLocalStorage.getItem(storageKey);
          
          if (savedCharacter) {
            characterType = savedCharacter as CharacterType;
            console.log(`🎭 Current player using saved character ${characterType}`);
          } else {
            // First time - generate a character based on address and save it
            const characterTypes = Object.keys(CharacterConfig.player.characters) as CharacterType[];
            const characterIndex = Math.abs(playerAddress.split('').reduce((a: number, b: string) => a + b.charCodeAt(0), 0)) % characterTypes.length;
            characterType = characterTypes[characterIndex];
            MainScene.safeLocalStorage.setItem(storageKey, characterType);
            console.log(`🎭 Current player assigned new character ${characterType}`);
          }
        }
      } else {
        // For other players, use player-specific storage
        const playerAddress = player.address || sessionId;
        const storageKey = `defi-valley-character-${playerAddress}`;
        const savedCharacter = MainScene.safeLocalStorage.getItem(storageKey);
        
        if (savedCharacter) {
          characterType = savedCharacter as CharacterType;
          console.log(`🎭 Player ${player.name} using saved character ${characterType}`);
        } else {
          // Generate a character based on address and save it
          const characterTypes = Object.keys(CharacterConfig.player.characters) as CharacterType[];
          const characterIndex = Math.abs(playerAddress.split('').reduce((a: number, b: string) => a + b.charCodeAt(0), 0)) % characterTypes.length;
          characterType = characterTypes[characterIndex];
          MainScene.safeLocalStorage.setItem(storageKey, characterType);
          console.log(`🎭 Player ${player.name} assigned new character ${characterType}`);
        }
      }
      
      // Create PlayerInfo object
      const playerInfo: PlayerInfo = {
        id: sessionId,
        name: player.name,
        x: player.x,
        y: player.y,
        character: characterType,
        direction: 'down',
        isCurrentPlayer,
        level: player.level || 1,
        xp: player.xp || 0
      };
      
      // Create Player instance
      const playerObject = new Player(this, player.x, player.y, playerInfo);
      
      // Store reference
      this.players.set(sessionId, playerObject);
      
      if (isCurrentPlayer) {
        this.currentPlayer = playerObject;
      }
      
      console.log('Added player:', sessionId, player.name, 'with character:', characterType);
    } catch (error) {
      console.error('Error adding player:', error);
    }
  }

  removePlayer(sessionId: string) {
    try {
      const player = this.players.get(sessionId);
      if (player) {
        player.destroy();
        this.players.delete(sessionId);
        console.log('Removed player:', sessionId);
      }
    } catch (error) {
      console.error('Error removing player:', error);
    }
  }

  updatePlayer(sessionId: string, playerData: any) {
    try {
      const player = this.players.get(sessionId);
      if (player && playerData) {
        player.updatePosition(playerData.x, playerData.y);
        
        // Update level if it changed
        if (playerData.level && playerData.level !== player.getPlayerInfo().level) {
          player.updateLevel(playerData.level);
        }
      }
    } catch (error) {
      console.error('Error updating player:', error);
    }
  }

  updatePlayerDirection(player: Player, direction: string) {
    try {
      player.updateDirection(direction as any);
      console.log(`🧭 Updated player direction: ${direction}`);
    } catch (error) {
      console.error('Error updating player direction:', error);
    }
  }

  update() {
    if (!this.room || !this.currentPlayer) return;

    // Check if chat is active by looking for active input elements
    const chatActive = document.querySelector('.chat-input:focus') !== null;
    
    // Don't process movement if chat is active
    if (chatActive) return;

    const speed = 3;
    let moved = false;
    let newX = this.currentPlayer.x;
    let newY = this.currentPlayer.y;

    // Handle input with directional sprite changes and collision detection
    if (this.cursors.left.isDown || this.wasd.A.isDown) {
      const potentialX = Math.max(20, newX - speed);
      // Check collision before moving
      if (!this.checkCliffCollision(potentialX, newY)) {
        newX = potentialX;
        moved = true;
        this.lastDirection = 'left';
      }
    } else if (this.cursors.right.isDown || this.wasd.D.isDown) {
      const potentialX = Math.min(780, newX + speed);
      // Check collision before moving
      if (!this.checkCliffCollision(potentialX, newY)) {
        newX = potentialX;
        moved = true;
        this.lastDirection = 'right';
      }
    }

    if (this.cursors.up.isDown || this.wasd.W.isDown) {
      const potentialY = Math.max(20, newY - speed);
      // Check collision before moving
      if (!this.checkCliffCollision(newX, potentialY)) {
        newY = potentialY;
        moved = true;
        this.lastDirection = 'up';
      }
    } else if (this.cursors.down.isDown || this.wasd.S.isDown) {
      const potentialY = Math.min(580, newY + speed);
      // Check collision before moving
      if (!this.checkCliffCollision(newX, potentialY)) {
        newY = potentialY;
        moved = true;
        this.lastDirection = 'down';
      }
    }
    
    // Update sprite direction if moved
    if (moved && this.currentPlayer) {
      this.updatePlayerDirection(this.currentPlayer, this.lastDirection);
    }

    // Send movement to server
    if (moved) {
      this.room.send('move', { x: newX, y: newY });
    }
  }

  sendChatMessage(message: string) {
    console.log('Sending chat message:', message, 'Room:', this.room);
    if (this.room && message.trim()) {
      try {
        this.room.send('chat', { text: message });
        console.log('Chat message sent successfully');
      } catch (error) {
        console.error('Error sending chat message:', error);
      }
    } else {
      console.log('Cannot send chat - no room or empty message');
    }
  }

  destroy() {
    if (this.room) {
      this.room.leave();
    }
    this.scene.stop();
  }
}

function Game() {
  const gameRef = useRef<Phaser.Game | null>(null);
  const [chatMessages, setChatMessages] = useState<ChatMessage[]>([]);
  const [chatInput, setChatInput] = useState('');
  const [showChat, setShowChat] = useState(false);
  const sceneRef = useRef<MainScene | null>(null);

  useEffect(() => {
    const config: Phaser.Types.Core.GameConfig = {
      type: Phaser.AUTO,
      width: 800,
      height: 600,
      parent: 'game-container',
      backgroundColor: '#87CEEB',
      scene: MainScene,
      physics: {
        default: 'arcade',
        arcade: {
          gravity: { y: 0, x: 0 }
        }
      }
    };

    gameRef.current = new Phaser.Game(config);

    // Pass chat callback to scene - wait for scene to be ready
    setTimeout(() => {
      const scene = gameRef.current?.scene.getScene('MainScene') as MainScene;
      if (scene) {
        sceneRef.current = scene;
        scene.init({
          chatCallback: (message: ChatMessage) => {
            setChatMessages(prev => [...prev, message]);
          }
        });
      }
    }, 500);

    // Handle Enter key for chat
    const handleKeyDown = (event: KeyboardEvent) => {
      // Don't trigger if user is already typing in chat input
      if (event.target instanceof HTMLInputElement) {
        return;
      }
      
      if (event.key === 'Enter') {
        event.preventDefault();
        setShowChat(true);
      }
    };

    document.addEventListener('keydown', handleKeyDown);

    return () => {
      if (gameRef.current) {
        gameRef.current.destroy(true);
      }
      document.removeEventListener('keydown', handleKeyDown);
    };
  }, []);

  const handleChatSubmit = (e: React.FormEvent) => {
    e.preventDefault();
    console.log('Chat submit:', chatInput, 'Scene ref:', sceneRef.current);
    if (chatInput.trim() && sceneRef.current) {
      sceneRef.current.sendChatMessage(chatInput);
      setChatInput('');
      setShowChat(false);
    } else {
      console.log('Cannot send chat - missing input or scene reference');
    }
  };

  return (
    <div className="game-wrapper">
      <div id="game-container" />
      
      {/* Chat UI */}
      <div className="chat-container">
        <div className="chat-messages">
          {chatMessages.slice(-5).map((msg, index) => (
            <div key={index} className="chat-message">
              <span className="chat-name">{msg.name}:</span>
              <span className="chat-text">{msg.message}</span>
            </div>
          ))}
        </div>
        
        {showChat && (
          <form onSubmit={handleChatSubmit} className="chat-input-form">
            <input
              type="text"
              value={chatInput}
              onChange={(e) => setChatInput(e.target.value)}
              placeholder="Type your message..."
              className="chat-input"
              autoFocus
              onBlur={() => {
                // Small delay to allow form submission to process
                setTimeout(() => setShowChat(false), 100);
              }}
              onKeyDown={(e) => {
                if (e.key === 'Escape') {
                  setShowChat(false);
                  setChatInput('');
                }
              }}
            />
          </form>
        )}
      </div>

      <style jsx>{`
        .game-wrapper {
          position: relative;
          display: inline-block;
          width: 800px;
          height: 600px;
          background: transparent;
        }

        #game-container {
          width: 100%;
          height: 100%;
          border-radius: 8px;
          overflow: hidden;
          position: relative;
        }

        .chat-container {
          position: absolute;
          bottom: 20px;
          left: 20px;
          width: 300px;
          max-height: 200px;
          pointer-events: none;
          z-index: 10;
        }

        .chat-messages {
          background: rgba(0, 0, 0, 0.8);
          border-radius: 8px;
          padding: 10px;
          margin-bottom: 10px;
          max-height: 150px;
          overflow-y: auto;
          border: 1px solid rgba(255, 255, 255, 0.1);
          box-shadow: 0 4px 12px rgba(0, 0, 0, 0.3);
        }

        .chat-message {
          color: white;
          font-size: 14px;
          margin-bottom: 5px;
          text-shadow: 0 1px 2px rgba(0, 0, 0, 0.5);
        }

        .chat-name {
          font-weight: bold;
          margin-right: 5px;
          color: #87CEEB;
        }

        .chat-text {
          opacity: 0.9;
        }

        .chat-input-form {
          pointer-events: all;
        }

        .chat-input {
          width: 100%;
          padding: 8px 12px;
          border: none;
          border-radius: 6px;
          background: rgba(255, 255, 255, 0.95);
          font-size: 14px;
          box-shadow: 0 2px 8px rgba(0, 0, 0, 0.2);
          border: 1px solid rgba(135, 206, 235, 0.3);
        }

        .chat-input:focus {
          outline: none;
          background: white;
          border-color: #87CEEB;
          box-shadow: 0 2px 8px rgba(0, 0, 0, 0.2), 0 0 0 2px rgba(135, 206, 235, 0.2);
        }
      `}</style>
    </div>
  );
}

export default Game;<|MERGE_RESOLUTION|>--- conflicted
+++ resolved
@@ -270,13 +270,9 @@
   createFarmingWorld() {
     // Create clean, minimal background
     const sky = this.add.rectangle(400, 300, 800, 600, 0x87CEEB);
-<<<<<<< HEAD
-    const ground = this.add.rectangle(400, 500, 800, 200, 0x8FBC8F, 0.4);
-=======
-    
-    // Create tilemap-based terrain
+    
+    // Create tilemap-based terrain (replaces the simple ground rectangle)
     this.createTilemapTerrain();
->>>>>>> 5589ac3d
     
     // Add minimal visual structure without clutter
     this.createMinimalStructure();
@@ -299,9 +295,6 @@
     gridGraphics.strokePath();
   }
 
-<<<<<<< HEAD
-  // Method removed - no decorations needed for clean UI
-=======
   createTilemapTerrain() {
     // Create a tilemap with natural terrain using the LPC cliffs grass tileset
     const tileSize = TilesetConfig.image.tileSize;
@@ -522,7 +515,6 @@
     
     return false;
   }
->>>>>>> 5589ac3d
 
   createUI() {
     // Create minimal UI with only essential elements
